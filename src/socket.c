/*
 * mbsync - mailbox synchronizer
 * Copyright (C) 2000-2002 Michael R. Elkins <me@mutt.org>
 * Copyright (C) 2002-2006,2008,2010,2011, 2013 Oswald Buddenhagen <ossi@users.sf.net>
 * Copyright (C) 2004 Theodore Y. Ts'o <tytso@mit.edu>
 *
 *  This program is free software; you can redistribute it and/or modify
 *  it under the terms of the GNU General Public License as published by
 *  the Free Software Foundation; either version 2 of the License, or
 *  (at your option) any later version.
 *
 *  This program is distributed in the hope that it will be useful,
 *  but WITHOUT ANY WARRANTY; without even the implied warranty of
 *  MERCHANTABILITY or FITNESS FOR A PARTICULAR PURPOSE.  See the
 *  GNU General Public License for more details.
 *
 *  You should have received a copy of the GNU General Public License
 *  along with this program.  If not, see <http://www.gnu.org/licenses/>.
 *
 * As a special exception, mbsync may be linked with the OpenSSL library,
 * despite that library's more restrictive license.
 */

#include "socket.h"

#include <assert.h>
#include <unistd.h>
#include <stdlib.h>
#include <stddef.h>
#include <errno.h>
#include <string.h>
#include <fcntl.h>
#include <sys/socket.h>
#include <sys/ioctl.h>
#include <netinet/in.h>
#include <netinet/tcp.h>
#include <arpa/inet.h>
#include <netdb.h>
#ifdef HAVE_LIBSSL
# include <openssl/ssl.h>
# include <openssl/err.h>
# include <openssl/hmac.h>
# include <openssl/x509v3.h>
#endif

enum {
	SCK_CONNECTING,
#ifdef HAVE_LIBSSL
	SCK_STARTTLS,
#endif
	SCK_READY
};

static void
socket_fail( conn_t *conn )
{
	conn->bad_callback( conn->callback_aux );
}

#ifdef HAVE_LIBSSL
static int
ssl_return( const char *func, conn_t *conn, int ret )
{
	int err;

	switch ((err = SSL_get_error( conn->ssl, ret ))) {
	case SSL_ERROR_NONE:
		return ret;
	case SSL_ERROR_WANT_WRITE:
		conf_fd( conn->fd, POLLIN, POLLOUT );
		/* fallthrough */
	case SSL_ERROR_WANT_READ:
		return 0;
	case SSL_ERROR_SYSCALL:
	case SSL_ERROR_SSL:
		if (!(err = ERR_get_error())) {
			if (ret == 0)
				error( "Socket error: secure %s %s: unexpected EOF\n", func, conn->name );
			else
				sys_error( "Socket error: secure %s %s", func, conn->name );
		} else {
			error( "Socket error: secure %s %s: %s\n", func, conn->name, ERR_error_string( err, 0 ) );
		}
		break;
	default:
		error( "Socket error: secure %s %s: unhandled SSL error %d\n", func, conn->name, err );
		break;
	}
	if (conn->state == SCK_STARTTLS)
		conn->callbacks.starttls( 0, conn->callback_aux );
	else
		socket_fail( conn );
	return -1;
}

/* Some of this code is inspired by / lifted from mutt. */

static int
host_matches( const char *host, const char *pattern )
{
	if (pattern[0] == '*' && pattern[1] == '.') {
		pattern += 2;
		if (!(host = strchr( host, '.' )))
			return 0;
		host++;
	}

	return *host && *pattern && !strcasecmp( host, pattern );
}

static int
verify_hostname( X509 *cert, const char *hostname )
{
	int i, len, found;
	X509_NAME *subj;
	STACK_OF(GENERAL_NAME) *subj_alt_names;
	char cname[1000];

	/* try the DNS subjectAltNames */
	found = 0;
	if ((subj_alt_names = X509_get_ext_d2i( cert, NID_subject_alt_name, NULL, NULL ))) {
		int num_subj_alt_names = sk_GENERAL_NAME_num( subj_alt_names );
		for (i = 0; i < num_subj_alt_names; i++) {
			GENERAL_NAME *subj_alt_name = sk_GENERAL_NAME_value( subj_alt_names, i );
			if (subj_alt_name->type == GEN_DNS &&
			    strlen( (const char *)subj_alt_name->d.ia5->data ) == (size_t)subj_alt_name->d.ia5->length &&
			    host_matches( hostname, (const char *)(subj_alt_name->d.ia5->data) ))
			{
				found = 1;
				break;
			}
		}
		sk_GENERAL_NAME_pop_free( subj_alt_names, GENERAL_NAME_free );
	}
	if (found)
		return 0;

	/* try the common name */
	if (!(subj = X509_get_subject_name( cert ))) {
		error( "Error, cannot get certificate subject\n" );
		return -1;
	}
	if ((len = X509_NAME_get_text_by_NID( subj, NID_commonName, cname, sizeof(cname) )) < 0) {
		error( "Error, cannot get certificate common name\n" );
		return -1;
	}
	if (strlen( cname ) == (size_t)len && host_matches( hostname, cname ))
		return 0;

	error( "Error, certificate owner does not match hostname %s\n", hostname );
	return -1;
}

static int
verify_cert_host( const server_conf_t *conf, conn_t *sock )
{
	unsigned i;
	long err;
	X509 *cert;
	STACK_OF(X509_OBJECT) *trusted;

	cert = SSL_get_peer_certificate( sock->ssl );
	if (!cert) {
		error( "Error, no server certificate\n" );
		return -1;
	}

	trusted = SSL_CTX_get_cert_store( conf->SSLContext )->objs;
	for (i = 0; i < conf->num_trusted; i++) {
		if (!X509_cmp( cert, sk_X509_OBJECT_value( trusted, i )->data.x509 ))
			return 0;
	}

<<<<<<< HEAD
	err = SSL_get_verify_result( sock->ssl );
	if (err != X509_V_OK) {
		error( "SSL error connecting %s: %s\n", sock->name, ERR_error_string( err, NULL ) );
		return -1;
=======
static int
ssl_verify_callback( int ok, X509_STORE_CTX *ctx )
{
	SSL *ssl = X509_STORE_CTX_get_ex_data( ctx, SSL_get_ex_data_X509_STORE_CTX_idx() );
	conn_t *conn = SSL_get_ex_data( ssl, ssl_data_idx );

	if (!conn->force_trusted) {
		X509 *cert = sk_X509_value( ctx->chain, 0 );
		STACK_OF(X509_OBJECT) *trusted = (STACK_OF(X509_OBJECT) *)conn->conf->trusted_certs;
		int i;

		conn->force_trusted = -1;
		for (i = 0; i < sk_X509_OBJECT_num( trusted ); i++) {
			if (!X509_cmp( cert, sk_X509_OBJECT_value( trusted, i )->data.x509 )) {
				conn->force_trusted = 1;
				break;
			}
		}
>>>>>>> 2fa75cf1
	}

	if (!conf->host) {
		error( "SSL error connecting %s: Neither host nor matching certificate specified\n", sock->name );
		return -1;
	}

	return verify_hostname( cert, conf->host );
}

static int
init_ssl_ctx( const server_conf_t *conf )
{
	server_conf_t *mconf = (server_conf_t *)conf;
	int options = 0;

	if (conf->SSLContext)
		return conf->ssl_ctx_valid;

	mconf->SSLContext = SSL_CTX_new( SSLv23_client_method() );

	if (!(conf->ssl_versions & SSLv2))
		options |= SSL_OP_NO_SSLv2;
	if (!(conf->ssl_versions & SSLv3))
		options |= SSL_OP_NO_SSLv3;
	if (!(conf->ssl_versions & TLSv1))
		options |= SSL_OP_NO_TLSv1;
#ifdef SSL_OP_NO_TLSv1_1
	if (!(conf->ssl_versions & TLSv1_1))
		options |= SSL_OP_NO_TLSv1_1;
#endif
#ifdef SSL_OP_NO_TLSv1_2
	if (!(conf->ssl_versions & TLSv1_2))
		options |= SSL_OP_NO_TLSv1_2;
#endif

	SSL_CTX_set_options( mconf->SSLContext, options );

	if (conf->cert_file && !SSL_CTX_load_verify_locations( mconf->SSLContext, conf->cert_file, 0 )) {
		error( "Error while loading certificate file '%s': %s\n",
		       conf->cert_file, ERR_error_string( ERR_get_error(), 0 ) );
		return 0;
	}
<<<<<<< HEAD
	mconf->num_trusted = sk_X509_OBJECT_num( SSL_CTX_get_cert_store( mconf->SSLContext )->objs );
	if (mconf->system_certs && !SSL_CTX_set_default_verify_paths( mconf->SSLContext ))
=======
	mconf->trusted_certs = (_STACK *)sk_X509_OBJECT_dup( SSL_CTX_get_cert_store( mconf->SSLContext )->objs );
	if (!SSL_CTX_set_default_verify_paths( mconf->SSLContext ))
>>>>>>> 2fa75cf1
		warn( "Warning: Unable to load default certificate files: %s\n",
		      ERR_error_string( ERR_get_error(), 0 ) );

	SSL_CTX_set_verify( mconf->SSLContext, SSL_VERIFY_NONE, NULL );

	mconf->ssl_ctx_valid = 1;
	return 1;
}

static void start_tls_p2( conn_t * );
static void start_tls_p3( conn_t *, int );

void
socket_start_tls( conn_t *conn, void (*cb)( int ok, void *aux ) )
{
	static int ssl_inited;

	conn->callbacks.starttls = cb;

	if (!ssl_inited) {
		SSL_library_init();
		SSL_load_error_strings();
		ssl_inited = 1;
	}

	if (!init_ssl_ctx( conn->conf )) {
		start_tls_p3( conn, 0 );
		return;
	}

	conn->ssl = SSL_new( ((server_conf_t *)conn->conf)->SSLContext );
	SSL_set_fd( conn->ssl, conn->fd );
	SSL_set_mode( conn->ssl, SSL_MODE_ACCEPT_MOVING_WRITE_BUFFER );
	conn->state = SCK_STARTTLS;
	start_tls_p2( conn );
}

static void
start_tls_p2( conn_t *conn )
{
	if (ssl_return( "connect to", conn, SSL_connect( conn->ssl ) ) > 0) {
		if (verify_cert_host( conn->conf, conn )) {
			start_tls_p3( conn, 0 );
		} else {
			info( "Connection is now encrypted\n" );
			start_tls_p3( conn, 1 );
		}
	}
}

static void start_tls_p3( conn_t *conn, int ok )
{
	conn->state = SCK_READY;
	conn->callbacks.starttls( ok, conn->callback_aux );
}

#endif /* HAVE_LIBSSL */

static void socket_fd_cb( int, void * );

static void socket_connect_one( conn_t * );
static void socket_connect_failed( conn_t * );
static void socket_connected( conn_t * );
static void socket_connect_bail( conn_t * );

static void
socket_close_internal( conn_t *sock )
{
	del_fd( sock->fd );
	close( sock->fd );
	sock->fd = -1;
}

void
socket_connect( conn_t *sock, void (*cb)( int ok, void *aux ) )
{
	const server_conf_t *conf = sock->conf;

	sock->callbacks.connect = cb;

	/* open connection to server */
	if (conf->tunnel) {
		int a[2];

		nfasprintf( &sock->name, "tunnel '%s'", conf->tunnel );
		infon( "Starting %s... ", sock->name );

		if (socketpair( PF_UNIX, SOCK_STREAM, 0, a )) {
			perror( "socketpair" );
			exit( 1 );
		}

		if (fork() == 0) {
			if (dup2( a[0], 0 ) == -1 || dup2( a[0], 1 ) == -1)
				_exit( 127 );
			close( a[0] );
			close( a[1] );
			execl( "/bin/sh", "sh", "-c", conf->tunnel, (char *)0 );
			_exit( 127 );
		}

		close( a[0] );
		sock->fd = a[1];

		fcntl( a[1], F_SETFL, O_NONBLOCK );
		add_fd( a[1], socket_fd_cb, sock );

		info( "\vok\n" );
		socket_connected( sock );
	} else {
#ifdef HAVE_IPV6
		int gaierr;
		struct addrinfo hints;

		memset( &hints, 0, sizeof(hints) );
		hints.ai_family = AF_UNSPEC;
		hints.ai_socktype = SOCK_STREAM;
		hints.ai_flags = AI_ADDRCONFIG;
		infon( "Resolving %s... ", conf->host );
		if ((gaierr = getaddrinfo( conf->host, NULL, &hints, &sock->addrs ))) {
			error( "Error: Cannot resolve server '%s': %s\n", conf->host, gai_strerror( gaierr ) );
			socket_connect_bail( sock );
			return;
		}
		info( "\vok\n" );

		sock->curr_addr = sock->addrs;
#else
		struct hostent *he;

		infon( "Resolving %s... ", conf->host );
		he = gethostbyname( conf->host );
		if (!he) {
			error( "Error: Cannot resolve server '%s': %s\n", conf->host, hstrerror( h_errno ) );
			socket_connect_bail( sock );
			return;
		}
		info( "\vok\n" );

		sock->curr_addr = he->h_addr_list;
#endif
		socket_connect_one( sock );
	}
}

static void
socket_connect_one( conn_t *sock )
{
	int s;
#ifdef HAVE_IPV6
	struct addrinfo *ai;
#else
	struct {
		struct sockaddr_in ai_addr[1];
	} ai[1];
#endif

#ifdef HAVE_IPV6
	if (!(ai = sock->curr_addr)) {
#else
	if (!*sock->curr_addr) {
#endif
		error( "No working address found for %s\n", sock->conf->host );
		socket_connect_bail( sock );
		return;
	}

#ifdef HAVE_IPV6
	if (ai->ai_family == AF_INET6) {
		struct sockaddr_in6 *in6 = ((struct sockaddr_in6 *)ai->ai_addr);
		char sockname[64];
		in6->sin6_port = htons( sock->conf->port );
		nfasprintf( &sock->name, "%s ([%s]:%hu)",
		            sock->conf->host, inet_ntop( AF_INET6, &in6->sin6_addr, sockname, sizeof(sockname) ), sock->conf->port );
	} else
#endif
	{
		struct sockaddr_in *in = ((struct sockaddr_in *)ai->ai_addr);
#ifndef HAVE_IPV6
		memset( in, 0, sizeof(*in) );
		in->sin_family = AF_INET;
		in->sin_addr.s_addr = *((int *)*sock->curr_addr);
#endif
		in->sin_port = htons( sock->conf->port );
		nfasprintf( &sock->name, "%s (%s:%hu)",
		            sock->conf->host, inet_ntoa( in->sin_addr ), sock->conf->port );
	}

#ifdef HAVE_IPV6
	s = socket( ai->ai_family, SOCK_STREAM, 0 );
#else
	s = socket( PF_INET, SOCK_STREAM, 0 );
#endif
	if (s < 0) {
		perror( "socket" );
		exit( 1 );
	}
	sock->fd = s;
	fcntl( s, F_SETFL, O_NONBLOCK );
	add_fd( s, socket_fd_cb, sock );

	infon( "Connecting to %s... ", sock->name );
#ifdef HAVE_IPV6
	if (connect( s, ai->ai_addr, ai->ai_addrlen )) {
#else
	if (connect( s, ai->ai_addr, sizeof(*ai->ai_addr) )) {
#endif
		if (errno != EINPROGRESS) {
			socket_connect_failed( sock );
			return;
		}
		conf_fd( s, 0, POLLOUT );
		sock->state = SCK_CONNECTING;
		info( "\v\n" );
		return;
	}
	info( "\vok\n" );
	socket_connected( sock );
}

static void
socket_connect_failed( conn_t *conn )
{
	sys_error( "Cannot connect to %s", conn->name );
	socket_close_internal( conn );
	free( conn->name );
	conn->name = 0;
#ifdef HAVE_IPV6
	conn->curr_addr = conn->curr_addr->ai_next;
#else
	conn->curr_addr++;
#endif
	socket_connect_one( conn );
}

static void
socket_connected( conn_t *conn )
{
#ifdef HAVE_IPV6
	freeaddrinfo( conn->addrs );
#endif
	conf_fd( conn->fd, 0, POLLIN );
	conn->state = SCK_READY;
	conn->callbacks.connect( 1, conn->callback_aux );
}

static void
socket_connect_bail( conn_t *conn )
{
#ifdef HAVE_IPV6
	freeaddrinfo( conn->addrs );
#endif
	free( conn->name );
	conn->name = 0;
	conn->callbacks.connect( 0, conn->callback_aux );
}

static void dispose_chunk( conn_t *conn );

void
socket_close( conn_t *sock )
{
	if (sock->fd >= 0)
		socket_close_internal( sock );
	free( sock->name );
	sock->name = 0;
#ifdef HAVE_LIBSSL
	if (sock->ssl) {
		SSL_free( sock->ssl );
		sock->ssl = 0;
	}
#endif
	while (sock->write_buf)
		dispose_chunk( sock );
}

static void
socket_fill( conn_t *sock )
{
	char *buf;
	int n = sock->offset + sock->bytes;
	int len = sizeof(sock->buf) - n;
	if (!len) {
		error( "Socket error: receive buffer full. Probably protocol error.\n" );
		socket_fail( sock );
		return;
	}
	assert( sock->fd >= 0 );
	buf = sock->buf + n;
#ifdef HAVE_LIBSSL
	if (sock->ssl) {
		if ((n = ssl_return( "read from", sock, SSL_read( sock->ssl, buf, len ) )) <= 0)
			return;
		if (n == len && SSL_pending( sock->ssl ))
			fake_fd( sock->fd, POLLIN );
	} else
#endif
	{
		if ((n = read( sock->fd, buf, len )) < 0) {
			sys_error( "Socket error: read from %s", sock->name );
			socket_fail( sock );
			return;
		} else if (!n) {
			error( "Socket error: read from %s: unexpected EOF\n", sock->name );
			socket_fail( sock );
			return;
		}
	}
	sock->bytes += n;
	sock->read_callback( sock->callback_aux );
}

int
socket_read( conn_t *conn, char *buf, int len )
{
	int n = conn->bytes;
	if (n > len)
		n = len;
	memcpy( buf, conn->buf + conn->offset, n );
	if (!(conn->bytes -= n))
		conn->offset = 0;
	else
		conn->offset += n;
	return n;
}

char *
socket_read_line( conn_t *b )
{
	char *p, *s;
	int n;

	s = b->buf + b->offset;
	p = memchr( s + b->scanoff, '\n', b->bytes - b->scanoff );
	if (!p) {
		b->scanoff = b->bytes;
		if (b->offset + b->bytes == sizeof(b->buf)) {
			memmove( b->buf, b->buf + b->offset, b->bytes );
			b->offset = 0;
		}
		return 0;
	}
	n = p + 1 - s;
	b->offset += n;
	b->bytes -= n;
	b->scanoff = 0;
	if (p != s && p[-1] == '\r')
		p--;
	*p = 0;
	return s;
}

static int
do_write( conn_t *sock, char *buf, int len )
{
	int n;

	assert( sock->fd >= 0 );
#ifdef HAVE_LIBSSL
	if (sock->ssl)
		return ssl_return( "write to", sock, SSL_write( sock->ssl, buf, len ) );
#endif
	n = write( sock->fd, buf, len );
	if (n < 0) {
		if (errno != EAGAIN && errno != EWOULDBLOCK) {
			sys_error( "Socket error: write to %s", sock->name );
			socket_fail( sock );
		} else {
			n = 0;
			conf_fd( sock->fd, POLLIN, POLLOUT );
		}
	} else if (n != len) {
		conf_fd( sock->fd, POLLIN, POLLOUT );
	}
	return n;
}

static void
dispose_chunk( conn_t *conn )
{
	buff_chunk_t *bc = conn->write_buf;
	if (!(conn->write_buf = bc->next))
		conn->write_buf_append = &conn->write_buf;
	if (bc->data != bc->buf)
		free( bc->data );
	free( bc );
}

static int
do_queued_write( conn_t *conn )
{
	buff_chunk_t *bc;

	if (!conn->write_buf)
		return 0;

	while ((bc = conn->write_buf)) {
		int n, len = bc->len - conn->write_offset;
		if ((n = do_write( conn, bc->data + conn->write_offset, len )) < 0)
			return -1;
		if (n != len) {
			conn->write_offset += n;
			return 0;
		}
		conn->write_offset = 0;
		dispose_chunk( conn );
	}
#ifdef HAVE_LIBSSL
	if (conn->ssl && SSL_pending( conn->ssl ))
		fake_fd( conn->fd, POLLIN );
#endif
	return conn->write_callback( conn->callback_aux );
}

static void
do_append( conn_t *conn, char *buf, int len, ownership_t takeOwn )
{
	buff_chunk_t *bc;

	if (takeOwn == GiveOwn) {
		bc = nfmalloc( offsetof(buff_chunk_t, buf) );
		bc->data = buf;
	} else {
		bc = nfmalloc( offsetof(buff_chunk_t, buf) + len );
		bc->data = bc->buf;
		memcpy( bc->data, buf, len );
	}
	bc->len = len;
	bc->next = 0;
	*conn->write_buf_append = bc;
	conn->write_buf_append = &bc->next;
}

int
socket_write( conn_t *conn, char *buf, int len, ownership_t takeOwn )
{
	if (conn->write_buf) {
		do_append( conn, buf, len, takeOwn );
		return len;
	} else {
		int n = do_write( conn, buf, len );
		if (n != len && n >= 0) {
			conn->write_offset = n;
			do_append( conn, buf, len, takeOwn );
		} else if (takeOwn) {
			free( buf );
		}
		return n;
	}
}

static void
socket_fd_cb( int events, void *aux )
{
	conn_t *conn = (conn_t *)aux;

	if ((events & POLLERR) || conn->state == SCK_CONNECTING) {
		int soerr;
		socklen_t selen = sizeof(soerr);
		if (getsockopt( conn->fd, SOL_SOCKET, SO_ERROR, &soerr, &selen )) {
			perror( "getsockopt" );
			exit( 1 );
		}
		errno = soerr;
		if (conn->state == SCK_CONNECTING) {
			if (errno)
				socket_connect_failed( conn );
			else
				socket_connected( conn );
			return;
		}
		sys_error( "Socket error from %s", conn->name );
		socket_fail( conn );
		return;
	}

	if (events & POLLOUT)
		conf_fd( conn->fd, POLLIN, 0 );

#ifdef HAVE_LIBSSL
	if (conn->state == SCK_STARTTLS) {
		start_tls_p2( conn );
		return;
	}
	if (conn->ssl) {
		if (do_queued_write( conn ) < 0)
			return;
		socket_fill( conn );
		return;
	}
#endif

	if ((events & POLLOUT) && do_queued_write( conn ) < 0)
		return;
	if (events & POLLIN)
		socket_fill( conn );
}<|MERGE_RESOLUTION|>--- conflicted
+++ resolved
@@ -154,7 +154,7 @@
 static int
 verify_cert_host( const server_conf_t *conf, conn_t *sock )
 {
-	unsigned i;
+	int i;
 	long err;
 	X509 *cert;
 	STACK_OF(X509_OBJECT) *trusted;
@@ -165,37 +165,16 @@
 		return -1;
 	}
 
-	trusted = SSL_CTX_get_cert_store( conf->SSLContext )->objs;
-	for (i = 0; i < conf->num_trusted; i++) {
+	trusted = (STACK_OF(X509_OBJECT) *)sock->conf->trusted_certs;
+	for (i = 0; i < sk_X509_OBJECT_num( trusted ); i++) {
 		if (!X509_cmp( cert, sk_X509_OBJECT_value( trusted, i )->data.x509 ))
 			return 0;
 	}
 
-<<<<<<< HEAD
 	err = SSL_get_verify_result( sock->ssl );
 	if (err != X509_V_OK) {
 		error( "SSL error connecting %s: %s\n", sock->name, ERR_error_string( err, NULL ) );
 		return -1;
-=======
-static int
-ssl_verify_callback( int ok, X509_STORE_CTX *ctx )
-{
-	SSL *ssl = X509_STORE_CTX_get_ex_data( ctx, SSL_get_ex_data_X509_STORE_CTX_idx() );
-	conn_t *conn = SSL_get_ex_data( ssl, ssl_data_idx );
-
-	if (!conn->force_trusted) {
-		X509 *cert = sk_X509_value( ctx->chain, 0 );
-		STACK_OF(X509_OBJECT) *trusted = (STACK_OF(X509_OBJECT) *)conn->conf->trusted_certs;
-		int i;
-
-		conn->force_trusted = -1;
-		for (i = 0; i < sk_X509_OBJECT_num( trusted ); i++) {
-			if (!X509_cmp( cert, sk_X509_OBJECT_value( trusted, i )->data.x509 )) {
-				conn->force_trusted = 1;
-				break;
-			}
-		}
->>>>>>> 2fa75cf1
 	}
 
 	if (!conf->host) {
@@ -239,13 +218,8 @@
 		       conf->cert_file, ERR_error_string( ERR_get_error(), 0 ) );
 		return 0;
 	}
-<<<<<<< HEAD
-	mconf->num_trusted = sk_X509_OBJECT_num( SSL_CTX_get_cert_store( mconf->SSLContext )->objs );
+	mconf->trusted_certs = (_STACK *)sk_X509_OBJECT_dup( SSL_CTX_get_cert_store( mconf->SSLContext )->objs );
 	if (mconf->system_certs && !SSL_CTX_set_default_verify_paths( mconf->SSLContext ))
-=======
-	mconf->trusted_certs = (_STACK *)sk_X509_OBJECT_dup( SSL_CTX_get_cert_store( mconf->SSLContext )->objs );
-	if (!SSL_CTX_set_default_verify_paths( mconf->SSLContext ))
->>>>>>> 2fa75cf1
 		warn( "Warning: Unable to load default certificate files: %s\n",
 		      ERR_error_string( ERR_get_error(), 0 ) );
 
